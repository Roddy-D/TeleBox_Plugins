# TeleBox_Plugins

## 简介
TeleBox_Plugins 是 TeleBox 项目的官方插件仓库，提供丰富的功能插件扩展。

## 插件安装方式
```bash
npm i <插件名>
```

## 可用插件列表
- `aban` - 高级封禁管理工具  
- `acron` - 定时发送/转发/复制/置顶/取消置顶/删除消息/执行命令  
- `atadmins` - 一键艾特全部管理员  
- `audio_to_voice` - 音乐转音频  
- `autochangename` - 自动定时修改用户名插  
- `autodel` - 定时删除消息  
- `bizhi` - 发送一张壁纸  
- `bulk_delete` - 批量删除消息工具  
- `clean_member` - 群组成员清理工具  
- `clear_sticker` - 批量删除群组内贴纸  
- `clearblocked` - 批量清理已拉黑用户  
- `convert` - 视频转音频插件  
- `copy_sticker_set` - 复制贴纸包  
- `cosplay` - 获取随机cos写真  
- `crazy4` - 疯狂星期四文案  
- `da` - 删除群内所有消息  
- `dbdj` - 点兵点将 - 从最近的消息中随机抽取指定人数的用户  
- `dc` - 获取实体DC  
- `dig` - DNS 查询工具  
- `dme` - 删除指定数量的自己发送的消息  
<<<<<<< HEAD
- `eat` - 生成"吃掉"表情包，支持自定义头像合成  
- `forward_cron` - 定时转发消息任务管理器  
- `gpt` - OpenAI GPT 聊天助手，支持文本对话和图像识别  
- `gt` - 谷歌翻译插件，支持中英文互译  
- `ip` - IP 地址查询工具，获取地理位置和网络信息  
- `keyword` - 关键词自动回复系统，支持正则表达式匹配  
- `komari` - Komari 服务器监控插件，获取节点状态和资源信息  
- `lottery` - 抽奖系统，支持群组抽奖活动管理  
- `music` - YouTube 音乐搜索和下载工具  
- `netease` - 网易云音乐搜索和播放功能  
- `pin_cron` - 定时置顶消息管理器  
- `pm2` - PM2 进程管理工具，支持重启和停止操作  
- `pmcaptcha` - 私聊验证系统，防止垃圾消息骚扰  
- `q` - 消息引用生成器，通过 QuotLyBot 制作引用图片  
- `search` - 频道消息搜索工具，支持多频道配置  
- `send_cron` - 定时发送消息任务调度器  
- `shift` - 智能消息转发系统，支持规则过滤和统计  
- `speednext` - 网络速度测试工具  
- `yt-dlp` - YouTube 视频下载工具，支持多种格式
- `yvlu` - 为被回复用户生成语录
- `rate` - 汇率查询计算插件
=======
- `eat` - 生成带头像表情包  
- `eatgif` - 生成"吃掉"动图表情包  
- `encode` - 简单的编码解码插件  
- `gemini` - 谷歌AI助手Gemini  
- `getstickers` - 下载整个贴纸包  
- `gif` - GIF与视频转贴纸插件  
- `gpt` - OpenAI助手  
- `gt` - 谷歌中英文互译  
- `his` - 查看被回复者最近消息  
- `httpcat` - 发送一张http状态码主题的猫猫图片  
- `ids` - 用户信息显示以及跳转链接  
- `ip` - IP 地址查询  
- `keyword` - 关键词自动回复  
- `kitt` - 高级触发器: 匹配 -> 执行, 高度自定义, 逻辑自由  
- `komari` - Komari 服务器监控插件  
- `lottery` - 抽奖工具  
- `manage_admin` - 管理管理员  
- `moyu` - 摸鱼日报  
- `music` - YouTube音乐  
- `music_bot` - 多音源音乐搜索  
- `netease` - 网易云音乐  
- `news` - 每日新闻插件  
- `ntp` - NTP 时间同步插件  
- `oxost` - 回复聊天中的文件与媒体 得到一个临时的下载链接  
- `pic_to_sticker` - 图片转表情  
- `q` - 消息引用生成贴纸  
- `qr` - QR 二维码插件  
- `rate` - 货币实时汇率查询与计算  
- `search` - 频道消息搜索工具  
- `shift` - 智能消息转发系统  
- `speedlink` - 对其他服务器测速  
- `speedtest` - 网络速度测试工具  
- `sticker` - 偷表情  
- `sticker_to_pic` - 表情转图片  
- `sunremove` - 定向批量解除封禁用户  
- `t` - 文字转语音  
- `trace` - 全局追踪点赞插件  
- `weather` - 天气查询  
- `whois` - 域名查询插件  
- `yinglish` - 淫语翻译  
- `yt-dlp` - YouTube 视频下载工具  
- `yvlu` - 为被回复用户生成语录  

## 技术栈

- **开发语言**: TypeScript
- **数据库**: SQLite (better-sqlite3)
- **任务调度**: node-schedule
- **Telegram API**: telegram (GramJS)
- **图像处理**: Sharp
- **其他依赖**: axios, lodash 等
>>>>>>> 5e8b97dc

## 贡献指南

欢迎提交新插件或改进现有插件。请确保：
1. 遵循 TypeScript 编码规范
2. 包含完整的功能说明
3. 添加适当的错误处理
4. 更新 plugins.json 配置文件

## 许可证

本项目采用开源许可证，具体请查看各插件的许可证声明。<|MERGE_RESOLUTION|>--- conflicted
+++ resolved
@@ -29,29 +29,6 @@
 - `dc` - 获取实体DC  
 - `dig` - DNS 查询工具  
 - `dme` - 删除指定数量的自己发送的消息  
-<<<<<<< HEAD
-- `eat` - 生成"吃掉"表情包，支持自定义头像合成  
-- `forward_cron` - 定时转发消息任务管理器  
-- `gpt` - OpenAI GPT 聊天助手，支持文本对话和图像识别  
-- `gt` - 谷歌翻译插件，支持中英文互译  
-- `ip` - IP 地址查询工具，获取地理位置和网络信息  
-- `keyword` - 关键词自动回复系统，支持正则表达式匹配  
-- `komari` - Komari 服务器监控插件，获取节点状态和资源信息  
-- `lottery` - 抽奖系统，支持群组抽奖活动管理  
-- `music` - YouTube 音乐搜索和下载工具  
-- `netease` - 网易云音乐搜索和播放功能  
-- `pin_cron` - 定时置顶消息管理器  
-- `pm2` - PM2 进程管理工具，支持重启和停止操作  
-- `pmcaptcha` - 私聊验证系统，防止垃圾消息骚扰  
-- `q` - 消息引用生成器，通过 QuotLyBot 制作引用图片  
-- `search` - 频道消息搜索工具，支持多频道配置  
-- `send_cron` - 定时发送消息任务调度器  
-- `shift` - 智能消息转发系统，支持规则过滤和统计  
-- `speednext` - 网络速度测试工具  
-- `yt-dlp` - YouTube 视频下载工具，支持多种格式
-- `yvlu` - 为被回复用户生成语录
-- `rate` - 汇率查询计算插件
-=======
 - `eat` - 生成带头像表情包  
 - `eatgif` - 生成"吃掉"动图表情包  
 - `encode` - 简单的编码解码插件  
@@ -103,7 +80,6 @@
 - **Telegram API**: telegram (GramJS)
 - **图像处理**: Sharp
 - **其他依赖**: axios, lodash 等
->>>>>>> 5e8b97dc
 
 ## 贡献指南
 
